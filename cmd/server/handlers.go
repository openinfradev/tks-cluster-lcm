package main

import (
	"bufio"
	"context"
	"errors"
	"fmt"
	"os"
	"strconv"
	"strings"

	"github.com/google/uuid"
	"github.com/openinfradev/tks-common/pkg/log"
	pb "github.com/openinfradev/tks-proto/tks_pb"
)

<<<<<<< HEAD
=======
var (
	argowfClient      argowf.Client
	contractClient    pb.ContractServiceClient
	cspInfoClient     pb.CspInfoServiceClient
	clusterInfoClient pb.ClusterInfoServiceClient
	appInfoClient     pb.AppInfoServiceClient

	filePathAzRegion  = "./az-per-region.txt"
)

const MAX_SIZE_PER_AZ = 99

// 각 client lifecycle은 서버 종료시까지므로 close는 하지 않는다.
func InitHandlers(contractAddress string, contractPort int, infoAddress string, infoPort int, argoAddress string, argoPort int) {
	var err error

	argowfClient, err = argowf.New(argoAddress, argoPort)
	if err != nil {
		log.Fatal("failed to create argowf client : ", err)
	}

	_, contractClient, err = grpc_client.CreateContractClient(contractAddress, contractPort, "tks-cluster-lcm")
	if err != nil {
		log.Fatal("failed to create contract client : ", err)
	}

	_, cspInfoClient, err = grpc_client.CreateCspInfoClient(infoAddress, infoPort, "tks-cluster-lcm")
	if err != nil {
		log.Fatal("failed to create cspinfo client : ", err)
	}

	_, clusterInfoClient, err = grpc_client.CreateClusterInfoClient(infoAddress, infoPort, "tks-cluster-lcm")
	if err != nil {
		log.Fatal("failed to create cluster client : ", err)
	}

	_, appInfoClient, err = grpc_client.CreateAppInfoClient(infoAddress, infoPort, "tks-cluster-lcm")
	if err != nil {
		log.Fatal("failed to create appinfo client : ", err)
	}

	log.Info("All clients created successfully")
}

>>>>>>> 86f3790b
func validateCreateClusterRequest(in *pb.CreateClusterRequest) (err error) {
	if _, err := uuid.Parse(in.GetContractId()); err != nil {
		return fmt.Errorf("invalid contract ID %s", in.GetContractId())
	}
	if _, err := uuid.Parse(in.GetCspId()); err != nil {
		return fmt.Errorf("invalid CSP ID %s", in.GetCspId())
	}
	if in.GetName() == "" {
		return errors.New("Name must have value ")
	}
	return nil
}

func validateDeleteClusterRequest(in *pb.IDRequest) (err error) {
	if _, err := uuid.Parse(in.GetId()); err != nil {
		return fmt.Errorf("invalid cluster ID %s", in.GetId())
	}
	return nil
}

func validateInstallAppGroupsRequest(in *pb.InstallAppGroupsRequest) (err error) {
	for _, appGroup := range in.GetAppGroups() {
		if _, err := uuid.Parse(appGroup.GetClusterId()); err != nil {
			log.Error("Failed to validate clusterId : ", err)
			return errors.New("Invalid clusterId")
		}
		if appGroup.GetAppGroupName() == "" {
			return errors.New("Name must have value ")
		}
		if appGroup.GetExternalLabel() == "" {
			return errors.New("ExternalLabel must have value ")
		}
	}
	return nil
}

func validateUninstallAppGroupsRequest(in *pb.UninstallAppGroupsRequest) (err error) {
	for _, appGroupId := range in.GetAppGroupIds() {
		if _, err := uuid.Parse(appGroupId); err != nil {
			log.Error("Failed to validate appGroupId : ", err)
			return errors.New("Invalid appGroupId")
		}
	}
	return nil
}

func constructClusterConf(rawConf *pb.ClusterRawConf) (clusterConf *pb.ClusterConf, err error) {
	region := "ap-northeast-2"
	if rawConf != nil && rawConf.Region != "" {
		region = rawConf.Region
	}

	numOfAz := 3
	if rawConf != nil && rawConf.NumOfAz != 0 {
		numOfAz = int(rawConf.NumOfAz)
	}

	sshKeyName := "tks-seoul"
	if rawConf != nil && rawConf.SshKeyName != "" {
		sshKeyName = rawConf.SshKeyName
	}

	machineType := "t3.large"
	if rawConf != nil && rawConf.MachineType != "" {
		machineType = rawConf.MachineType
	}

	minSizePerAz := 1
	maxSizePerAz := 5

	// Check if numOfAz is correct based on pre-defined mapping table
	maxAzForSelectedRegion := 0

	file, err := os.Open(filePathAzRegion)
	if err != nil {
		log.Error(err)
	}
	defer file.Close()

	scanner := bufio.NewScanner(file)
	var found bool = false
	for scanner.Scan() {
		if strings.Contains(scanner.Text(), region) {
			log.Debug("Found region line: ", scanner.Text())
			azNum := strings.Split(scanner.Text(), ":")[1]
			maxAzForSelectedRegion, err = strconv.Atoi(strings.TrimSpace(azNum))
			if err != nil {
				log.Error("Error while converting azNum to int var: ", err)
			}
			log.Debug("Trimmed azNum var: ", maxAzForSelectedRegion)
			found = true
		}
	}

	if err := scanner.Err(); err != nil {
		log.Error("Error while processing file: ", err)
	}
	if !found {
		log.Error("Couldn't find entry for region ", region)
	}

	if numOfAz > maxAzForSelectedRegion {
		log.Error("Invalid numOfAz: exceeded the number of Az in region ", region)
		temp_err := fmt.Errorf("Invalid numOfAz: exceeded the number of Az in region %s", region)
		return nil, temp_err
	}

	// Validate if machineReplicas is multiple of number of AZ
	replicas := int(rawConf.MachineReplicas)
	if replicas == 0 {
		log.Debug("No machineReplicas param. Using default values..")
	} else {
		if remainder := replicas % numOfAz; remainder != 0 {
			log.Error("Invalid machineReplicas: it should be multiple of numOfAz ", numOfAz)
			temp_err := fmt.Errorf("Invalid machineReplicas: it should be multiple of numOfAz %d", numOfAz)
			return nil, temp_err
		} else {
			log.Debug("Valid replicas and numOfAz. Caculating minSize & maxSize..")
			minSizePerAz = int(replicas / numOfAz)
			maxSizePerAz = minSizePerAz * 5

			// Validate if maxSizePerAx is within allowed range
			if maxSizePerAz > MAX_SIZE_PER_AZ {
				fmt.Printf("maxSizePerAz exceeded maximum value %d, so adjusted to %d", MAX_SIZE_PER_AZ, MAX_SIZE_PER_AZ)
				maxSizePerAz = MAX_SIZE_PER_AZ
			}
			log.Debug("Derived minSizePerAz: ", minSizePerAz)
			log.Debug("Derived maxSizePerAz: ", maxSizePerAz)
		}
	}

	// Construct cluster conf
	tempConf := pb.ClusterConf{
		SshKeyName:   sshKeyName,
		Region:       region,
		NumOfAz:      int32(numOfAz),
		MachineType:  machineType,
		MinSizePerAz: int32(minSizePerAz),
		MaxSizePerAz: int32(maxSizePerAz),
	}

	fmt.Printf("Newly constructed cluster conf: %+v\n", &tempConf)
	return &tempConf, nil
}

func (s *server) CreateCluster(ctx context.Context, in *pb.CreateClusterRequest) (*pb.IDResponse, error) {
	log.Info("Request 'CreateCluster' for contractId : ", in.GetContractId())

	// [TODO] validation refactoring
	if err := validateCreateClusterRequest(in); err != nil {
		return &pb.IDResponse{
			Code: pb.Code_INVALID_ARGUMENT,
			Error: &pb.Error{
				Msg: fmt.Sprint(err),
			},
		}, err
	}

	// check contract
	if _, err := contractClient.GetContract(ctx, &pb.GetContractRequest{ContractId: in.GetContractId()}); err != nil {
		log.Error("Failed to get contract info err : ", err)
		return &pb.IDResponse{
			Code: pb.Code_NOT_FOUND,
			Error: &pb.Error{
				Msg: fmt.Sprintf("Invalid contract Id %s", in.GetContractId()),
			},
		}, err
	}

	// check csp
	cspInfo, err := cspInfoClient.GetCSPInfo(ctx, &pb.IDRequest{Id: in.GetCspId()})
	if err != nil {
		log.Error("Failed to get csp info err : ", err)
		return &pb.IDResponse{
			Code: pb.Code_NOT_FOUND,
			Error: &pb.Error{
				Msg: fmt.Sprintf("Invalid CSP Id %s", in.GetCspId()),
			},
		}, err
	}

	if cspInfo.GetContractId() != in.GetContractId() {
		log.Error("Invalid contractId by cspId : ", cspInfo.GetContractId())
		return &pb.IDResponse{
			Code: pb.Code_NOT_FOUND,
			Error: &pb.Error{
				Msg: fmt.Sprintf("ContractId and CSP Id do not match. expected contractId : %s", cspInfo.GetContractId()),
			},
		}, err
	}

	// check cluster
	// Exactly one of those must be provided
	/*
	   res, err := clusterInfoClient.GetClusters(ctx, &pb.GetClustersRequest{
	     ContractId : in.GetContractId(),
	     CspId : "",
	   })
	   if err == nil {
	     for _, cluster := range res.GetClusters() {
	       if cluster.GetStatus() == pb.ClusterStatus_INSTALLING {
	         log.Info( "Already existed installing workflow. cluster : ", cluster )
	         return &pb.IDResponse{
	           Code: pb.Code_ALREADY_EXISTS,
	           Error: &pb.Error{
	             Msg: fmt.Sprintf("Already existed installing workflow. : %s", cluster.GetName()),
	           },
	         }, nil
	       }
	     }
	   }
	*/

	/***************************
	 * Pre-process cluster conf *
	 ***************************/
	rawConf := in.GetConf()
	fmt.Printf("ClusterRawConf: %+v\n", rawConf)

	clConf, err := constructClusterConf(rawConf)
	if err != nil {
		return &pb.IDResponse{
			Code: pb.Code_INTERNAL,
			Error: &pb.Error{
				Msg: fmt.Sprint(err),
			},
		}, err
	}

	// create cluster info
	clusterId := ""
	resAddClusterInfo, err := clusterInfoClient.AddClusterInfo(ctx, &pb.AddClusterInfoRequest{
		ContractId: in.GetContractId(),
		CspId:      in.GetCspId(),
		Name:       in.GetName(),
		Conf:       clConf,
	})
	if err != nil {
		log.Error("Failed to add cluster info. err : ", err)
		return &pb.IDResponse{
			Code: pb.Code_INTERNAL,
			Error: &pb.Error{
				Msg: fmt.Sprintf("Failed to add cluster info. err : %s", err),
			},
		}, err
	}
	clusterId = resAddClusterInfo.Id
	log.Info("Added cluster in tks-info. clusterId : ", clusterId)

	// create usercluster
	nameSpace := "argo"
	workflow := "create-tks-usercluster"
	manifestRepoUrl := "https://github.com/" + githubAccount + "/" + clusterId + "-manifests"

	parameters := []string{
		"contract_id=" + in.GetContractId(),
		"cluster_id=" + clusterId,
		"site_name=" + clusterId,
		"template_name=template-std",
		"git_account=" + githubAccount,
		"manifest_repo_url=" + manifestRepoUrl,
		"revision=" + revision,
	}

	log.Info("Submitting workflow: ", workflow)

	workflowName, err := argowfClient.SumbitWorkflowFromWftpl(ctx, workflow, nameSpace, parameters)
	if err != nil {
		log.Error("failed to submit argo workflow template. err : ", err)
		return &pb.IDResponse{
			Code: pb.Code_INTERNAL,
			Error: &pb.Error{
				Msg: fmt.Sprintf("Failed to call argo workflow : %s", err),
			},
		}, err
	}
	log.Info("Successfully submited workflow: ", workflowName)

	// update status : INSTALLING
	if err := s.updateClusterStatus(ctx, clusterId, pb.ClusterStatus_INSTALLING); err != nil {
		log.Error("Failed to update cluster status to 'INSTALLING'")
	}

	log.Info("cluster successfully created. clusterId : ", clusterId)
	return &pb.IDResponse{
		Code:  pb.Code_OK_UNSPECIFIED,
		Error: nil,
		Id:    clusterId,
	}, nil
}

// ScaleCluster scales the Kubernetes cluster
func (s *server) ScaleCluster(ctx context.Context, in *pb.ScaleClusterRequest) (*pb.SimpleResponse, error) {
	log.Debug("Request 'ScaleCluster' for cluster ID:", in.GetClusterId())
	log.Warn("Not Implemented gRPC API: 'ScaleCluster'")
	return &pb.SimpleResponse{
		Code:  pb.Code_UNIMPLEMENTED,
		Error: nil,
	}, nil
}

func (s *server) DeleteCluster(ctx context.Context, in *pb.IDRequest) (*pb.SimpleResponse, error) {
	log.Info("Request 'DeleteCluster' for clusterId : ", in.GetId())

	if err := validateDeleteClusterRequest(in); err != nil {
		return &pb.SimpleResponse{
			Code: pb.Code_INVALID_ARGUMENT,
			Error: &pb.Error{
				Msg: fmt.Sprint(err),
			},
		}, err
	}
	clusterId := in.GetId()

	res, err := clusterInfoClient.GetCluster(ctx, &pb.GetClusterRequest{ClusterId: clusterId})
	if err != nil {
		log.Error("Failed to get cluster info err : ", err)
		return &pb.SimpleResponse{
			Code: pb.Code_NOT_FOUND,
			Error: &pb.Error{
				Msg: fmt.Sprintf("Could not find Cluster with ID %s", clusterId),
			},
		}, err
	}

	if res.GetCluster().GetStatus() == pb.ClusterStatus_DELETING || res.GetCluster().GetStatus() == pb.ClusterStatus_DELETED {
		log.Error("The cluster has been already deleted. status : ", res.GetCluster().GetStatus())
		return &pb.SimpleResponse{
			Code: pb.Code_NOT_FOUND,
			Error: &pb.Error{
				Msg: fmt.Sprintf("Could not find cluster with ID. %s", clusterId),
			},
		}, fmt.Errorf("Could not find cluster with ID. %s", clusterId)
	}

	nameSpace := "argo"
	workflow := "tks-remove-usercluster"
	parameters := []string{
		"app_group=tks-cluster-aws",
		"tks_info_host=tks-info.tks.svc",
		"cluster_id=" + clusterId,
	}

	workflowName, err := argowfClient.SumbitWorkflowFromWftpl(ctx, workflow, nameSpace, parameters)
	if err != nil {
		log.Error("failed to submit argo workflow template. err : ", err)
		return &pb.SimpleResponse{
			Code: pb.Code_INTERNAL,
			Error: &pb.Error{
				Msg: fmt.Sprintf("Failed to call argo workflow : %s", err),
			},
		}, err
	}
	log.Debug("submited workflow name : ", workflowName)

	if err := s.updateClusterStatus(ctx, clusterId, pb.ClusterStatus_DELETING); err != nil {
		log.Error("Failed to update cluster status to 'DELETING'")
	}

	log.Info("cluster successfully deleted. clusterId : ", clusterId)
	return &pb.SimpleResponse{
		Code:  pb.Code_OK_UNSPECIFIED,
		Error: nil,
	}, nil
}

// InstallAppGroups install apps, return a array of application id
func (s *server) InstallAppGroups(ctx context.Context, in *pb.InstallAppGroupsRequest) (*pb.IDsResponse, error) {
	log.Debug("Request 'InstallAppGroups' ")

	if err := validateInstallAppGroupsRequest(in); err != nil {
		return &pb.IDsResponse{
			Code: pb.Code_INVALID_ARGUMENT,
			Error: &pb.Error{
				Msg: fmt.Sprint(err),
			},
		}, err
	}

	appGroupIds := []string{}
	for _, appGroup := range in.GetAppGroups() {
		log.Debug("appGroup : ", appGroup)

		clusterId := appGroup.GetClusterId()
		contractId := ""

		// Check Cluster
		cluster, err := clusterInfoClient.GetCluster(ctx, &pb.GetClusterRequest{ClusterId: clusterId})
		if err != nil {
			log.Error("Failed to get cluster info err : ", err)
			continue
		}
		if cluster == nil {
			log.Error("Failed to get cluster info : ", appGroup.GetClusterId())
			continue
		}
		log.Debug("cluster : ", cluster)
		contractId = cluster.GetCluster().GetContractId()
		log.Debug("contractId ", contractId)

		appGroupId := ""
		res, err := appInfoClient.GetAppGroupsByClusterID(ctx, &pb.IDRequest{
			Id: clusterId,
		})
		if err == nil && res.Code == pb.Code_OK_UNSPECIFIED {
			for _, resAppGroup := range res.GetAppGroups() {
				if resAppGroup.GetAppGroupName() == appGroup.GetAppGroupName() &&
					resAppGroup.GetType() == appGroup.GetType() &&
					resAppGroup.GetExternalLabel() == appGroup.GetExternalLabel() {
					appGroupId = resAppGroup.GetAppGroupId()
					break
				}
			}
		}

		if appGroupId == "" {
			res, err := appInfoClient.CreateAppGroup(ctx, &pb.CreateAppGroupRequest{
				ClusterId: appGroup.GetClusterId(),
				AppGroup:  appGroup,
			})
			if err != nil {
				log.Error("Failed to create app group info err : ", err)
				continue
			}
			appGroupId = res.GetId()
		}
		log.Debug("appGroupId ", appGroupId)

		// Call argo workflow template
		workflowTemplate := ""
		siteRepoUrl := "https://" + githubToken + "@github.com/" + githubAccount + "/" + clusterId
		manifestRepoUrl := "https://github.com/" + githubAccount + "/" + clusterId + "-manifests"
		parameters := []string{
			"site_name=" + clusterId,
			"cluster_id=" + clusterId,
			"site_repo_url=" + siteRepoUrl,
			"manifest_repo_url=" + manifestRepoUrl,
			"revision=" + revision,
			"app_group_id=" + appGroupId,
			"tks_info_host=tks-info.tks.svc",
		}

		switch appGroup.GetType() {
		case pb.AppGroupType_LMA:
			workflowTemplate = "tks-lma-federation"
			parameters = append(parameters, "logging_component=loki")

		case pb.AppGroupType_LMA_EFK:
			workflowTemplate = "tks-lma-federation"
			parameters = append(parameters, "logging_component=efk")


		case pb.AppGroupType_SERVICE_MESH:
			workflowTemplate = "tks-service-mesh"

		default:
			log.Error("invalid appGroup type ", appGroup.GetType())
			continue
		}
		log.Debug("workflowTemplate : ", workflowTemplate)

		workflowName, err := argowfClient.SumbitWorkflowFromWftpl(ctx, workflowTemplate, "argo", parameters)
		if err != nil {
			log.Error("failed to submit argo workflow template. err : ", err)
			continue
		}
		log.Debug("submited workflow name :", workflowName)

		if err := s.updateAppGroupStatus(ctx, appGroupId, pb.AppGroupStatus_APP_GROUP_INSTALLING); err != nil {
			log.Error("Failed to update appgroup status to 'APP_GROUP_INSTALLING'")
		}

		appGroupIds = append(appGroupIds, appGroupId)
	}

	log.Info("completed installation. appGroupIds : ", appGroupIds)

	return &pb.IDsResponse{
		Code:  pb.Code_OK_UNSPECIFIED,
		Error: nil,
		Ids:   appGroupIds,
	}, nil
}

// UninstallAppGroups uninstall apps
func (s *server) UninstallAppGroups(ctx context.Context, in *pb.UninstallAppGroupsRequest) (*pb.IDsResponse, error) {
	log.Debug("Request 'UninstallAppGroups'")

	if err := validateUninstallAppGroupsRequest(in); err != nil {
		return &pb.IDsResponse{
			Code: pb.Code_INVALID_ARGUMENT,
			Error: &pb.Error{
				Msg: fmt.Sprint(err),
			},
		}, err
	}

	resAppGroupIds := []string{}
	for _, appGroupId := range in.GetAppGroupIds() {
		log.Debug("deleting appGroupId : ", appGroupId)

		res, err := appInfoClient.GetAppGroup(ctx, &pb.GetAppGroupRequest{
			AppGroupId: appGroupId,
		})
		if err != nil {
			log.Error("Failed to get app group info err : ", err)
			continue
		}

		appGroup := res.GetAppGroup()
		clusterId := appGroup.GetClusterId()

		// Call argo workflow template
		workflowTemplate := ""
		appGroupName := ""

		switch appGroup.GetType() {
		case pb.AppGroupType_LMA, pb.AppGroupType_LMA_EFK:
			workflowTemplate = "tks-remove-lma-federation"
			appGroupName = "lma"

		case pb.AppGroupType_SERVICE_MESH:
			workflowTemplate = "tks-remove-servicemesh"
			appGroupName = "service-mesh"

		default:
			log.Error("invalid appGroup type ", appGroup.GetType())
			continue
		}

		siteRepoUrl := "https://" + githubToken + "@github.com/" + githubAccount + "/" + clusterId
		parameters := []string{
			"app_group=" + appGroupName,
			"site_repo_url=" + siteRepoUrl,
			"tks_info_host=tks-info.tks.svc",
			"cluster_id=" + clusterId,
			"app_group_id=" + appGroupId,
		}

		workflowName, err := argowfClient.SumbitWorkflowFromWftpl(ctx, workflowTemplate, "argo", parameters)
		if err != nil {
			log.Error("failed to submit argo workflow template. err : ", err)
			continue
		}
		log.Debug("submited workflow name :", workflowName)

		resAppGroupIds = append(resAppGroupIds, appGroupId)
		if err := s.updateAppGroupStatus(ctx, appGroupId, pb.AppGroupStatus_APP_GROUP_DELETING); err != nil {
			log.Error("Failed to update appgroup status to 'APP_GROUP_DELETING'")
		}
	}

	return &pb.IDsResponse{
		Code:  pb.Code_OK_UNSPECIFIED,
		Error: nil,
		Ids:   resAppGroupIds,
	}, nil
}

func (s *server) updateClusterStatus(ctx context.Context, clusterId string, status pb.ClusterStatus) error {
	_, err := clusterInfoClient.UpdateClusterStatus(ctx, &pb.UpdateClusterStatusRequest{
		ClusterId: clusterId,
		Status:    status,
	})
	if err != nil {
		log.Error("Failed to update cluster status err : ", err)
		return err
	}

	return nil
}

func (s *server) updateAppGroupStatus(ctx context.Context, appGroupId string, status pb.AppGroupStatus) error {
	_, err := appInfoClient.UpdateAppGroupStatus(ctx, &pb.UpdateAppGroupStatusRequest{
		AppGroupId: appGroupId,
		Status:     status,
	})
	if err != nil {
		log.Error("Failed to update appgroup status err : ", err)
		return err
	}

	return nil
}<|MERGE_RESOLUTION|>--- conflicted
+++ resolved
@@ -14,53 +14,12 @@
 	pb "github.com/openinfradev/tks-proto/tks_pb"
 )
 
-<<<<<<< HEAD
-=======
 var (
-	argowfClient      argowf.Client
-	contractClient    pb.ContractServiceClient
-	cspInfoClient     pb.CspInfoServiceClient
-	clusterInfoClient pb.ClusterInfoServiceClient
-	appInfoClient     pb.AppInfoServiceClient
-
 	filePathAzRegion  = "./az-per-region.txt"
 )
 
 const MAX_SIZE_PER_AZ = 99
 
-// 각 client lifecycle은 서버 종료시까지므로 close는 하지 않는다.
-func InitHandlers(contractAddress string, contractPort int, infoAddress string, infoPort int, argoAddress string, argoPort int) {
-	var err error
-
-	argowfClient, err = argowf.New(argoAddress, argoPort)
-	if err != nil {
-		log.Fatal("failed to create argowf client : ", err)
-	}
-
-	_, contractClient, err = grpc_client.CreateContractClient(contractAddress, contractPort, "tks-cluster-lcm")
-	if err != nil {
-		log.Fatal("failed to create contract client : ", err)
-	}
-
-	_, cspInfoClient, err = grpc_client.CreateCspInfoClient(infoAddress, infoPort, "tks-cluster-lcm")
-	if err != nil {
-		log.Fatal("failed to create cspinfo client : ", err)
-	}
-
-	_, clusterInfoClient, err = grpc_client.CreateClusterInfoClient(infoAddress, infoPort, "tks-cluster-lcm")
-	if err != nil {
-		log.Fatal("failed to create cluster client : ", err)
-	}
-
-	_, appInfoClient, err = grpc_client.CreateAppInfoClient(infoAddress, infoPort, "tks-cluster-lcm")
-	if err != nil {
-		log.Fatal("failed to create appinfo client : ", err)
-	}
-
-	log.Info("All clients created successfully")
-}
-
->>>>>>> 86f3790b
 func validateCreateClusterRequest(in *pb.CreateClusterRequest) (err error) {
 	if _, err := uuid.Parse(in.GetContractId()); err != nil {
 		return fmt.Errorf("invalid contract ID %s", in.GetContractId())
