--- conflicted
+++ resolved
@@ -291,24 +291,6 @@
 		workflowTemplate := ""
 		var parameters []string
 		switch appGroup.GetType() {
-<<<<<<< HEAD
-		case pb.AppGroupType_LMA:
-			workflowTemplate = "tks-lma-federation"
-			gitToken := "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" // [TODO] use secret
-			siteRepoUrl := "https://" + gitToken + "@github.com/tks-management/" + clusterId
-			manifestRepoUrl := "https://github.com/tks-management/" + clusterId + "-manifests"
-			tksInfoHost := "tks-info.tks.svc"
-			parameters = []string{
-				"site_name=" + clusterId,
-				"logging_component=" + "efk",
-				"site_repo_url=" + siteRepoUrl,
-				"manifest_repo_url=" + manifestRepoUrl,
-				"revision=main",
-				"cluster_id=" + clusterId,
-				"app_group_id=" + appGroupId,
-				"tks_info_host=" + tksInfoHost,
-			}
-=======
 			case pb.AppGroupType_LMA :
 				workflowTemplate = "tks-lma-federation"
 				gitToken := "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"	// [TODO] use secret
@@ -325,7 +307,6 @@
 					"app_group_id=" + appGroupId,
 					"tks_info_host=" + tksInfoHost,
 				};
->>>>>>> 5f71fe34
 
 		case pb.AppGroupType_SERVICE_MESH:
 			workflowTemplate = "tks-service-mesh"
@@ -380,21 +361,12 @@
 			{
 				workflowTemplate := "setup-sealed-secrets-on-usercluster"
 				manifestRepoUrl := "https://github.com/tks-management/" + clusterId + "-manifests"
-<<<<<<< HEAD
-				parameters := []string{
-					"site_name=" + clusterId,
-					"manifest_repo_url=" + manifestRepoUrl,
-					"revision=" + "main",
-				}
-				workflowName, err := argowfClient.SumbitWorkflowFromWftpl(ctx, workflowTemplate, "argo", parameters)
-=======
 				parameters := []string{ 
 					"site_name=" + clusterId,
 					"manifest_repo_url=" + manifestRepoUrl,
 					"revision=" + "main",
 				};
 				workflowName, err := argowfClient.SumbitWorkflowFromWftpl( ctx, workflowTemplate, "argo", parameters );
->>>>>>> 5f71fe34
 				if err != nil {
 					log.Error("failed to submit argo workflow template. err : ", err)
 					return &pb.IDsResponse{
@@ -413,13 +385,8 @@
 					"manifest_repo_url=" + manifestRepoUrl,
 					"site_name=" + clusterId,
 					"revision=" + "main",
-<<<<<<< HEAD
-				}
-				workflowName, err := argowfClient.SumbitWorkflowFromWftpl(ctx, workflowTemplate, "argo", parameters)
-=======
 				};
 				workflowName, err := argowfClient.SumbitWorkflowFromWftpl( ctx, workflowTemplate, "argo", parameters );
->>>>>>> 5f71fe34
 				if err != nil {
 					log.Error("failed to submit argo workflow template. err : ", err)
 					return &pb.IDsResponse{
